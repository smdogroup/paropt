#include "ParOptTrustRegion.h"
#include "ComplexStep.h"

// Helper functions
inline ParOptScalar min2( ParOptScalar a, ParOptScalar b ){
  if (RealPart(a) < RealPart(b)){
    return a;
  }
  else {
    return b;
  }
}

inline ParOptScalar max2( ParOptScalar a, ParOptScalar b ){
  if (RealPart(a) > RealPart(b)){
    return a;
  }
  else {
    return b;
  }
}

ParOptTrustRegion::ParOptTrustRegion( ParOptProblem *_prob,
                                      ParOptCompactQuasiNewton *_qn,
                                      double _tr_size,
                                      double _tr_min_size,
                                      double _tr_max_size,
                                      double _eta,
                                      double _penalty_value,
                                      double _bound_relax ):
ParOptProblem(_prob->getMPIComm()){
  // Paropt problem instance
  prob = _prob;
  prob->incref();

  // Get the problem sizes
  prob->getProblemSizes(&n, &m, &nwcon, &nwblock);
  setProblemSizes(n, m, nwcon, nwblock);

  // Set the quasi-Newton method
  qn = _qn;
  qn->incref();

  // Set the solution parameters
  tr_size = _tr_size;
  tr_min_size = _tr_min_size;
  tr_max_size = _tr_max_size;
  eta = _eta;
  penalty_value = _penalty_value;
  bound_relax = _bound_relax;

  // Create the vectors
  xk = prob->createDesignVec();  xk->incref();
  lk = prob->createDesignVec();  lk->incref();
  uk = prob->createDesignVec();  uk->incref();
  lb = prob->createDesignVec();  lb->incref();
  ub = prob->createDesignVec();  ub->incref();

  // Set default values for now before initialize
  lk->set(0.0);  uk->set(1.0);
  lb->set(0.0);  ub->set(1.0);
  xk->set(0.5);

  // Create the constraint Jacobian vectors
  fk = 0.0;
  gk = prob->createDesignVec();
  gk->incref();
  ck = new ParOptScalar[ m ];
  Ak = new ParOptVec*[ m ];
  for ( int i = 0; i < m; i++ ){
    Ak[i] = prob->createDesignVec();
    Ak[i]->incref();
  }

  // Create a temporary set of vectors
  ft = 0.0;
  gt = prob->createDesignVec();
  gt->incref();
  ct = new ParOptScalar[ m ];
  At = new ParOptVec*[ m ];
  for ( int i = 0; i < m; i++ ){
    At[i] = prob->createDesignVec();
    At[i]->incref();
  }

  // Create the temporary vector
  s = prob->createDesignVec();  s->incref();
  t = prob->createDesignVec();  t->incref();
  // Set the file pointer to NULL
  fp = NULL;
}

/*
  Delete the trust region object
*/
ParOptTrustRegion::~ParOptTrustRegion(){
  prob->decref();
  qn->decref();

  xk->decref();
  gk->decref();
  delete [] ck;
  for ( int i = 0; i < m; i++ ){
    Ak[i]->decref();
  }
  delete [] Ak;

  delete [] ct;
  gt->decref();
  for ( int i = 0; i < m; i++ ){
    At[i]->decref();
  }
  delete [] At;

  s->decref();
  t->decref();
}

/*
  Set the trust region bounds
*/
void ParOptTrustRegion::setTrustRegionBounds( double tr,
                                              ParOptVec *x,
                                              ParOptVec *l,
                                              ParOptVec *u,
                                              ParOptVec *ltr,
                                              ParOptVec *utr ){
  ParOptScalar *xvals;
  ParOptScalar *lvals, *uvals;
  ParOptScalar *ltrvals, *utrvals;

  int size = x->getArray(&xvals);
  l->getArray(&lvals);
  u->getArray(&uvals);
  ltr->getArray(&ltrvals);
  utr->getArray(&utrvals);

  for ( int i = 0; i < size; i++ ){
    ltrvals[i] = max2(xvals[i] - tr, lvals[i]);
    utrvals[i] = min2(xvals[i] + tr, uvals[i]);
  }
}

/*
  Set the output file (only on the root proc)
*/
void ParOptTrustRegion::setOutputFile( const char *filename ){
  int rank;
  MPI_Comm_rank(comm, &rank);
  if (rank == 0){
    if (fp && fp != stdout){
      fclose(fp);
    }
    fp = fopen(filename, "w");
  }
}
/*
  Write the parameters to the output file
*/
void ParOptTrustRegion::printOptionsSummary( FILE *fp ){
  int rank;
  MPI_Comm_rank(comm, &rank);
  if (rank == 0){
    fprintf(fp, "ParOptTrustRegion options summary:\n");
    fprintf(fp, "%-30s %15d\n", "print_level", print_level);
    fprintf(fp, "%-30s %15g\n", "tr_size", tr_size);
    fprintf(fp, "%-30s %15g\n", "tr_min_size", tr_min_size);
    fprintf(fp, "%-30s %15g\n", "tr_max_size", tr_max_size);
    fprintf(fp, "%-30s %15g\n", "eta", eta);
    fprintf(fp, "%-30s %15g\n", "penalty_value", penalty_value);
    fprintf(fp, "%-30s %15g\n", "bound_relax", bound_relax);
    fprintf(fp, "\n");
  }
}
/*
  Initialize the problem
*/
void ParOptTrustRegion::initialize(){
  // Get the lower/upper bounds
  prob->getVarsAndBounds(xk, lb, ub);
  
  // Set the lower/upper bounds for the trust region
  setTrustRegionBounds(tr_size, xk, lb, ub, lk, uk);

  // Evaluate objective constraints and gradients
  prob->evalObjCon(xk, &fk, ck);
  prob->evalObjConGradient(xk, gk, Ak);
}

/*
  Update the trust region problem
*/
void ParOptTrustRegion::update( ParOptVec *xt,
                                const ParOptScalar *z,
                                ParOptVec *zw,
                                double *infeas,
                                double *l1,
                                double *linfty ){
  // Compute the step
  s->copyValues(xt);
  s->axpy(-1.0, xk);

  // Compute the decrease in the model objective function
  qn->mult(s, t);
  ParOptScalar obj_reduc = -(gk->dot(s) + 0.5*t->dot(s));

  // Compute the model infeasibility
  ParOptScalar infeas_model = 0.0;
  for ( int i = 0; i < m; i++ ){
    ParOptScalar cval = ck[i] + Ak[i]->dot(s);
    infeas_model += max2(0.0, -cval);
  }

  // Evaluate the objective and constraints and their gradients at
  // the new, optimized point
  prob->evalObjCon(xt, &ft, ct);
  prob->evalObjConGradient(xt, gt, At);

  // Compute the infeasibilities of the last two iterations
  ParOptScalar infeas_k = 0.0;
  ParOptScalar infeas_t = 0.0;
  for ( int i = 0; i < m; i++ ){
    infeas_k += max2(0.0, -ck[i]);
    infeas_t += max2(0.0, -ct[i]);
  }

  // Compute the actual reduction and the predicted reduction
  ParOptScalar actual_reduc =
    (fk - ft + penalty_value*(infeas_k - infeas_t));
  ParOptScalar model_reduc =
    obj_reduc + penalty_value*(infeas_k - infeas_model);
  
  // Compute the ratio
  ParOptScalar rho = actual_reduc/model_reduc;

  // Compute the difference between the gradient of the
  // Lagrangian between the current point and the previous point
  t->copyValues(gt);
  for ( int i = 0; i < m; i++ ){
    t->axpy(-z[i], At[i]);
  }
  if (nwcon > 0){
    prob->addSparseJacobianTranspose(-1.0, xt, zw, t);
  }

  t->axpy(-1.0, gk);
  for ( int i = 0; i < m; i++ ){
    t->axpy(z[i], Ak[i]);
  }
  if (nwcon > 0){
    prob->addSparseJacobianTranspose(1.0, xk, zw, t);
  }

  // Perform an update of the quasi-Newton approximation
  qn->update(s, t);

  // Compute the KKT error at the current point
  computeKKTError(xt, gt, At, z, zw, l1, linfty);
  *infeas = RealPart(infeas_t);

  // Check whether to accept the new point or not
  if (RealPart(rho) >= eta){
    fk = ft;
    xk->copyValues(xt);
    gk->copyValues(gt);
    for ( int i = 0; i < m; i++ ){
      ck[i] = ct[i];
      Ak[i]->copyValues(At[i]);
    }
  }
  
  // Set the new trust region radius
  if (RealPart(rho) < 0.25){
    tr_size = max2(0.25*tr_size, tr_min_size);
  }
<<<<<<< HEAD
  else if (RealPart(rho) > 0.75 &&
           s->maxabs() >= 0.99*tr_size){
=======
  else if (RealPart(rho) > 0.75){
>>>>>>> 035900ac
    tr_size = min2(2.0*tr_size, tr_max_size);
  }

  // Reset the trust region radius bounds
  setTrustRegionBounds(tr_size, xk, lb, ub, lk, uk);

  int mpi_rank;
  MPI_Comm_rank(prob->getMPIComm(), &mpi_rank);
  if (mpi_rank == 0){
    if (fp){
      printOptionsSummary(fp);
      fprintf(fp, "%12s %9s %9s %9s %9s %9s %9s\n",
             "fobj", "infeas", "l1", "linfty", "tr", "rho", "mod red.");
      fprintf(fp, "%12.5e %9.2e %9.2e %9.2e %9.2e %9.2e %9.2e\n",
             fk, *infeas, *l1, *linfty, tr_size, rho, model_reduc);
      fflush(fp);
    }
    else {
      printf("%12s %9s %9s %9s %9s %9s %9s\n",
             "fobj", "infeas", "l1", "linfty", "tr", "rho", "mod red.");
      printf("%12.5e %9.2e %9.2e %9.2e %9.2e %9.2e %9.2e\n",
             fk, *infeas, *l1, *linfty, tr_size, rho, model_reduc);
    }
  }
}

/*
  Compute the KKT error based on the current values of the multipliers
  set in ParOptMMA. If you do not update the multipliers, you will not
  get the correct KKT error.
*/
void ParOptTrustRegion::computeKKTError( ParOptVec *xv,
                                         ParOptVec *g,
                                         ParOptVec **A,
                                         const ParOptScalar *z,
                                         ParOptVec *zw,
                                         double *l1,
                                         double *linfty ){
  // Get the lower/upper bounds for the variables
  ParOptScalar *l, *u;
  lb->getArray(&l);
  ub->getArray(&u);

  // Get the current values of the design variables
  ParOptScalar *x;
  xv->getArray(&x);

  // Compute the KKT residual r = g - A^{T}*z
  t->copyValues(g);
  for ( int i = 0; i < m; i++ ){
    t->axpy(-z[i], A[i]);
  }

  // If zw exists, compute r = r - Aw^{T}*zw
  if (nwcon > 0){
    prob->addSparseJacobianTranspose(-1.0, xv, zw, t);
  }

  // Set the infinity norms
  double l1_norm = 0.0;
  double infty_norm = 0.0;

  // Get the vector of values
  ParOptScalar *r;
  t->getArray(&r);

  for ( int j = 0; j < n; j++ ){
    double w = RealPart(r[j]);

    // Check if we're on the lower bound
    if ((x[j] <= l[j] + bound_relax) && w > 0.0){
      w = 0.0;
    }

    // Check if we're on the upper bound
    if ((x[j] >= u[j] - bound_relax) && w < 0.0){
      w = 0.0;
    }

    // Add the contribution to the l1/infinity norms
    double tw = fabs(w);
    l1_norm += tw;
    if (tw >= infty_norm){
      infty_norm = tw;
    }
  }

  // All-reduce the norms across all processors
  MPI_Allreduce(&l1_norm, l1, 1, MPI_DOUBLE,
                MPI_SUM, prob->getMPIComm());
  MPI_Allreduce(&infty_norm, linfty, 1, MPI_DOUBLE,
                MPI_MAX, prob->getMPIComm());
}

/*
  Create a design vector
*/
ParOptVec *ParOptTrustRegion::createDesignVec(){
  return prob->createDesignVec();
}

/*
  Create the sparse constraint vector
*/
ParOptVec *ParOptTrustRegion::createConstraintVec(){
  return prob->createConstraintVec();
}

/*
  Get the communicator for the problem
*/
MPI_Comm ParOptTrustRegion::getMPIComm(){
  return prob->getMPIComm();
}

/*
  Functions to indicate the type of sparse constraints
*/
int ParOptTrustRegion::isDenseInequality(){
  return prob->isDenseInequality();
}

int ParOptTrustRegion::isSparseInequality(){
  return prob->isSparseInequality();
}

int ParOptTrustRegion::useLowerBounds(){
  return 1;
}

int ParOptTrustRegion::useUpperBounds(){
  return 1;
}

// Get the variables and bounds from the problem
void ParOptTrustRegion::getVarsAndBounds( ParOptVec *x, ParOptVec *l,
                                          ParOptVec *u ){
  x->copyValues(xk);
  l->copyValues(lk);
  u->copyValues(uk);
  
  ParOptScalar *lvals, *uvals;
  int size = u->getArray(&uvals);
  l->getArray(&lvals);
  int mpi_rank;
  MPI_Comm_rank(prob->getMPIComm(), &mpi_rank);  
}

/*
  Evaluate the objective and constraint functions
*/
int ParOptTrustRegion::evalObjCon( ParOptVec *x, ParOptScalar *fobj, 
                                   ParOptScalar *cons ){
  s->copyValues(x);
  s->axpy(-1.0, xk);
  qn->mult(s, t);

  // Compute the objective function
  *fobj = fk + gk->dot(s) + 0.5*s->dot(t);

  // Compute the constraint functions
  for ( int i = 0; i < m; i++ ){
    cons[i] = ck[i] + Ak[i]->dot(s);
  }

  return 0;
}

/*
  Evaluate the objective and constraint gradients
*/
int ParOptTrustRegion::evalObjConGradient( ParOptVec *x, ParOptVec *g, 
                                           ParOptVec **Ac ){
  // Copy the values of constraint gradient
  for ( int i = 0; i < m; i++ ){
    Ac[i]->copyValues(Ak[i]);
  }

  s->copyValues(x);
  s->axpy(-1.0, xk);
  
  // Evaluate the gradient of the quadratic objective
  qn->mult(s, g);
  g->axpy(1.0, gk);

  return 0;
}

/*
  Evaluate the constraints
*/
void ParOptTrustRegion::evalSparseCon( ParOptVec *x, ParOptVec *out ){
  prob->evalSparseCon(xk, out);
  prob->addSparseJacobian(1.0, xk, x, out);
  prob->addSparseJacobian(-1.0, xk, xk, out);
}

/*
  Compute the Jacobian-vector product out = J(x)*px
*/
void ParOptTrustRegion::addSparseJacobian( ParOptScalar alpha, 
                                           ParOptVec *x,
                                           ParOptVec *px, 
                                           ParOptVec *out ){
  prob->addSparseJacobian(alpha, xk, px, out);
}

/*
  Compute the transpose Jacobian-vector product out = J(x)^{T}*pzw
*/
void ParOptTrustRegion::addSparseJacobianTranspose( ParOptScalar alpha, 
                                                    ParOptVec *x,
                                                    ParOptVec *pzw,
                                                    ParOptVec *out ){
  prob->addSparseJacobianTranspose(alpha, xk, pzw, out);
}

/*
  Add the inner product of the constraints to the matrix such
  that A += J(x)*cvec*J(x)^{T} where cvec is a diagonal matrix
*/
void ParOptTrustRegion::addSparseInnerProduct( ParOptScalar alpha,
                                               ParOptVec *x,
                                               ParOptVec *cvec,
                                               ParOptScalar *A ){
  prob->addSparseInnerProduct(alpha, xk, cvec, A);
}

/*
  Get the gradients evaluated at the current point
*/
int ParOptTrustRegion::getGradients( ParOptVec **_gk, ParOptVec ***_Ak ){
  *_gk = gk;
  *_Ak = Ak;

  return m;
}<|MERGE_RESOLUTION|>--- conflicted
+++ resolved
@@ -273,12 +273,8 @@
   if (RealPart(rho) < 0.25){
     tr_size = max2(0.25*tr_size, tr_min_size);
   }
-<<<<<<< HEAD
   else if (RealPart(rho) > 0.75 &&
            s->maxabs() >= 0.99*tr_size){
-=======
-  else if (RealPart(rho) > 0.75){
->>>>>>> 035900ac
     tr_size = min2(2.0*tr_size, tr_max_size);
   }
 
