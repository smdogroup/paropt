--- conflicted
+++ resolved
@@ -76,13 +76,11 @@
   // something with the same frequency as the output files
   void writeOutput( int iter, ParOptVec *x ){}
 
-<<<<<<< HEAD
   // Get the gradients at the current point
   int getGradients( ParOptVec **gk, ParOptVec ***Ak );
-=======
+
   // Set the output file (only on the root proc)
   void setOutputFile( const char *filename );
->>>>>>> 035900ac
 
  private:
   // Set the trust region bounds
