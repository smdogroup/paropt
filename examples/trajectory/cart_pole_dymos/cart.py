import numpy as np
import openmdao.api as om
import dymos as dm
import matplotlib.pyplot as plt
import math
import argparse

import numpy
numpy.seterr(all='warn')

class CartODE(om.ExplicitComponent):

    def initialize(self):
        self.options.declare('num_nodes', types=int)

    def setup(self):
        nn = self.options['num_nodes']

        # Constants
        self.g = 9.81
        self.l = 0.5
        self.m1 = 1.0
        self.m2 = 0.3

        # Inputs
        self.add_input('q2', val=np.zeros(nn))
        self.add_input('q3', val=np.zeros(nn))
        self.add_input('q4', val=np.zeros(nn))
        self.add_input('u', val=np.zeros(nn))

        # Outputs
        self.add_output('q1dot', val=np.zeros(nn))
        self.add_output('q2dot', val=np.zeros(nn))
        self.add_output('q3dot', val=np.zeros(nn))
        self.add_output('q4dot', val=np.zeros(nn))
        self.add_output('Jdot', val=np.zeros(nn))

        # Setup partials
        arange = np.arange(self.options['num_nodes'], dtype=int)

        self.declare_partials(of='q1dot', wrt='q2', rows=arange, cols=arange, val=0.0)
        self.declare_partials(of='q1dot', wrt='q3', rows=arange, cols=arange, val=1.0)
        self.declare_partials(of='q1dot', wrt='q4', rows=arange, cols=arange, val=0.0)
        self.declare_partials(of='q1dot', wrt='u', rows=arange, cols=arange, val=0.0)

        self.declare_partials(of='q2dot', wrt='q2', rows=arange, cols=arange, val=0.0)
        self.declare_partials(of='q2dot', wrt='q3', rows=arange, cols=arange, val=0.0)
        self.declare_partials(of='q2dot', wrt='q4', rows=arange, cols=arange, val=1.0)
        self.declare_partials(of='q2dot', wrt='u', rows=arange, cols=arange, val=0.0)

        self.declare_partials(of='q3dot', wrt='q2', rows=arange, cols=arange)
        self.declare_partials(of='q3dot', wrt='q3', rows=arange, cols=arange, val=0.0)
        self.declare_partials(of='q3dot', wrt='q4', rows=arange, cols=arange)
        self.declare_partials(of='q3dot', wrt='u', rows=arange, cols=arange)

        self.declare_partials(of='q4dot', wrt='q2', rows=arange, cols=arange)
        self.declare_partials(of='q4dot', wrt='q3', rows=arange, cols=arange, val=0.0)
        self.declare_partials(of='q4dot', wrt='q4', rows=arange, cols=arange)
        self.declare_partials(of='q4dot', wrt='u', rows=arange, cols=arange)

        self.declare_partials(of='Jdot', wrt='q2', rows=arange, cols=arange, val=0.0)
        self.declare_partials(of='Jdot', wrt='q3', rows=arange, cols=arange, val=0.0)
        self.declare_partials(of='Jdot', wrt='q4', rows=arange, cols=arange, val=0.0)
        self.declare_partials(of='Jdot', wrt='u', rows=arange, cols=arange)

    def compute(self, inputs, outputs):
        l = self.l
        m1 = self.m1
        m2 = self.m2
        g = self.g
        q2 = inputs['q2']
        q3 = inputs['q3']
        q4 = inputs['q4']
        u = inputs['u']
        sin_q2 = np.sin(q2)
        cos_q2 = np.cos(q2)

        outputs['q1dot'] = q3
        outputs['q2dot'] = q4
        outputs['q3dot'] =   (l * m2 * sin_q2 * q4 ** 2 + u + m2 * g * cos_q2 * sin_q2) / (m1 + m2 * (1 - cos_q2 ** 2))
        outputs['q4dot'] = - (l * m2 * cos_q2 * sin_q2 * q4 ** 2 + u * cos_q2 + (m1 + m2) * g * sin_q2) / (l * m1 + l * m2 * (1 - cos_q2 ** 2))
        outputs['Jdot'] = u ** 2

    def compute_partials(self, inputs, jacobian):
        l = self.l
        m1 = self.m1
        m2 = self.m2
        g = self.g
        q2 = inputs['q2']
        q3 = inputs['q3']
        q4 = inputs['q4']
        u = inputs['u']
        sin_q2 = np.sin(q2)
        cos_q2 = np.cos(q2)

        y1 = l * m2 * sin_q2 * q4 ** 2 + u + m2 * g * cos_q2 * sin_q2
        y2 = m1 + m2 * (1 - cos_q2 ** 2)
        dy1dq2 = l * m2 * cos_q2 * q4 ** 2 - m2 * g * sin_q2 * sin_q2 + m2 * g * cos_q2 * cos_q2
        dy2dq2 = m2 * 2 * cos_q2 * sin_q2
        dy1dq4 = 2 * l * m2 * sin_q2 * q4

        jacobian['q3dot', 'q2'] = (dy1dq2 * y2 - dy2dq2 * y1) / y2 ** 2
        jacobian['q3dot', 'q4'] = dy1dq4 / y2
        jacobian['q3dot', 'u'] = 1 / y2

        y3 = - (l * m2 * cos_q2 * sin_q2 * q4 ** 2 + u * cos_q2 + (m1 + m2) * g * sin_q2)
        y4 = l * m1 + l * m2 * (1 - cos_q2 ** 2)
        dy3dq2 = - ( - l * m2 * sin_q2 * sin_q2 * q4 ** 2 + l * m2 * cos_q2 * cos_q2 * q4 ** 2 - u * sin_q2 + (m1 + m2) * g * cos_q2)
        dy4dq2 =l * m2 * 2 * cos_q2 * sin_q2
        dy3dq4 = - 2 * l * m2 * cos_q2 * sin_q2 * q4

        jacobian['q4dot', 'q2'] = (dy3dq2 * y4 - dy4dq2 * y3) / y4 ** 2
        jacobian['q4dot', 'q4'] = dy3dq4 / y4
        jacobian['q4dot', 'u'] = - cos_q2 / y4

        jacobian['Jdot', 'u'] = 2 * u

# Add options
parser = argparse.ArgumentParser()
parser.add_argument('--nn', type=int, default=25,
                    help='number of nodes')
parser.add_argument('--order', type=int, default=3,
                    help='order of Gauss-Lobatto collocation')
parser.add_argument('--optimizer', default='ParOpt',
                    help='Optimizer name from pyOptSparse')
parser.add_argument('--algorithm', default='tr',
                    help='Algorithm used in ParOpt')
args = parser.parse_args()

nn = args.nn
order = args.order
optimizer = args.optimizer
algorithm = args.algorithm

# Define the OpenMDAO problem
p = om.Problem(model=om.Group())

# Define a Trajectory object and add to problem
traj = dm.Trajectory()
p.model.add_subsystem('traj', subsys=traj)

# Define a Dymos Phase object with GaussLobatto Transcription
phase = dm.Phase(ode_class=CartODE,
                 transcription=dm.GaussLobatto(num_segments=nn, order=order))

traj.add_phase(name='phase0', phase=phase)

# Set the time options
phase.set_time_options(units=None, fix_initial=True, fix_duration=True, duration_val=2.0)

# Define state variable
phase.add_state('q1', rate_source='q1dot', lower=-2.0, upper=2.0)
phase.add_state('q2', rate_source='q2dot', targets='q2', lower=-100.0, upper=100.0)
phase.add_state('q3', rate_source='q3dot', targets='q3', lower=-100.0, upper=100.0)
phase.add_state('q4', rate_source='q4dot', targets='q4', lower=-100.0, upper=100.0)
phase.add_state('J',  rate_source='Jdot', lower=-100.0, upper=100.0)

# Define control variable
phase.add_control(name='u', lower=-20.0, upper=20.0, continuity=True, rate_continuity=True, targets='u')

# Add constraints
phase.add_boundary_constraint('q1', loc='initial', equals=0.0)
phase.add_boundary_constraint('q2', loc='initial', equals=0.0)
phase.add_boundary_constraint('q3', loc='initial', equals=0.0)
phase.add_boundary_constraint('q4', loc='initial', equals=0.0)
phase.add_boundary_constraint('J', loc='initial', equals=0.0)
phase.add_boundary_constraint('q1', loc='final', equals=1.0)
phase.add_boundary_constraint('q2', loc='final', equals=np.pi)
phase.add_boundary_constraint('q3', loc='final', equals=0.0)
phase.add_boundary_constraint('q4', loc='final', equals=0.0)

# Minimize J
phase.add_objective('J', loc='final')

# Set the driver.
p.driver = om.pyOptSparseDriver()

if optimizer == 'SLSQP':
    p.driver.options['optimizer'] = 'SLSQP'

else:
<<<<<<< HEAD
    p.driver.options['optimizer'] = "ParOpt"
    p.driver.opt_settings['algorithm'] = 'tr'
    p.driver.opt_settings['output_level'] = 0
    p.driver.opt_settings['tr_max_size'] = 1e2
    p.driver.opt_settings['tr_min_size'] = 5.0
    p.driver.opt_settings['penalty_gamma'] = 1e2
    p.driver.opt_settings['tr_penalty_gamma_min'] = 100.0
    p.driver.opt_settings['tr_adaptive_gamma_update'] = False
    p.driver.opt_settings['tr_max_iterations'] = 500
    p.driver.opt_settings['norm_type'] = 'infinity'
    p.driver.opt_settings['abs_res_tol'] = 1e-10
    p.driver.opt_settings['max_major_iters'] = 1000
    # p.driver.opt_settings['barrier_strategy'] = 'mehrotra'
    p.driver.opt_settings['qn_type'] = 'none'
    p.driver.opt_settings['sequential_linear_method'] = True
#    p.driver.opt_settings['gradient_verification_frequency'] = 1

=======
    p.driver.options['optimizer'] = 'ParOpt'

    if algorithm == 'tr':
        p.driver.opt_settings['algorithm'] = 'tr'
        p.driver.opt_settings['qn_type'] = 'none'
        p.driver.opt_settings['abs_res_tol'] = 1e-6
        p.driver.opt_settings['output_level'] = 0
        p.driver.opt_settings['tr_max_size'] = 1e2
        p.driver.opt_settings['tr_min_size'] = 0.5
        p.driver.opt_settings['penalty_gamma'] = 1e2
        p.driver.opt_settings['tr_penalty_gamma_max'] = 1e5
        p.driver.opt_settings['tr_penalty_gamma_min'] = 1e-5
        p.driver.opt_settings['tr_adaptive_gamma_update'] = False
        p.driver.opt_settings['tr_max_iterations'] = 200
        p.driver.opt_settings['norm_type'] = 'infinity'
        p.driver.opt_settings['max_major_iters'] = 200
        p.driver.opt_settings['sequential_linear_method'] = True
        # p.driver.opt_settings['barrier_strategy'] = 'mehrotra'
        # p.driver.opt_settings['gradient_verification_frequency'] = 1

    else:
        p.driver.opt_settings['algorithm'] = 'ip'
        p.driver.opt_settings['qn_subspace_size'] = 10
        p.driver.opt_settings['qn_update_type'] = 'damped_update'
        p.driver.opt_settings['abs_res_tol'] = 1e-6
        p.driver.opt_settings['barrier_strategy'] = 'monotone'
        p.driver.opt_settings['output_level'] = 0
        p.driver.opt_settings['armijo_constant'] = 1e-5
        p.driver.opt_settings['max_major_iters'] = 100
>>>>>>> 96bb6269

# Allow OpenMDAO to automatically determine our sparsity pattern.
# Doing so can significant speed up the execution of Dymos.
# p.driver.declare_coloring()

# Setup the problem
p.setup(check=True)

# Now that the OpenMDAO problem is setup, we can set the values of the states.
p.set_val('traj.phase0.states:q1',
          phase.interpolate(ys=[0, 0], nodes='state_input'))

p.set_val('traj.phase0.states:q2',
          phase.interpolate(ys=[0, 0], nodes='state_input'))

p.set_val('traj.phase0.states:q3',
          phase.interpolate(ys=[0, 0], nodes='state_input'))

p.set_val('traj.phase0.states:q4',
          phase.interpolate(ys=[0, 0], nodes='state_input'))

p.set_val('traj.phase0.controls:u',
          phase.interpolate(ys=[0, 0], nodes='control_input'))


# Check gradients
# fd_checks = p.check_partials(out_stream=None, compact_print=True)
# for k1, v1 in fd_checks.items():
#         for k2, v2 in v1.items():
#             for k3, v3 in v2.items():
#                 if 'err' in k3:
#                     for values in v3:
#                         # print(type(values), values)
#                         if not math.isnan(values):
#                             if abs(values) > 1e-20:
#                                 print(k2, k3, v3)

# Run the driver to solve the problem
p.run_driver()

# Check the validity of our results by using scipy.integrate.solve_ivp to
# integrate the solution.
sim_out = traj.simulate()

# Plot the results
fig, axes = plt.subplots(nrows=3, ncols=1, figsize=(12, 6))

axes[0].plot(p.get_val('traj.phase0.timeseries.time'),
             p.get_val('traj.phase0.timeseries.states:q1'),
             'ro', label='solution')

axes[0].plot(sim_out.get_val('traj.phase0.timeseries.time'),
             sim_out.get_val('traj.phase0.timeseries.states:q1'),
             'b-', label='simulation')

axes[0].set_xlabel('time')
axes[0].set_ylabel('distance')
axes[0].legend()
axes[0].grid()

axes[1].plot(p.get_val('traj.phase0.timeseries.time'),
             p.get_val('traj.phase0.timeseries.states:q2'),
             'ro', label='solution')

axes[1].plot(sim_out.get_val('traj.phase0.timeseries.time'),
             sim_out.get_val('traj.phase0.timeseries.states:q2'),
             'b-', label='simulation')

axes[1].set_xlabel('time')
axes[1].set_ylabel('angle')
axes[1].legend()
axes[1].grid()

axes[2].plot(p.get_val('traj.phase0.timeseries.time'),
             p.get_val('traj.phase0.timeseries.controls:u'),
             'ro', label='solution')

axes[2].plot(sim_out.get_val('traj.phase0.timeseries.time'),
             sim_out.get_val('traj.phase0.timeseries.controls:u'),
             'b-', label='simulation')

axes[2].set_xlabel('time')
axes[2].set_ylabel('control')
axes[2].legend()
axes[2].grid()

plt.show()<|MERGE_RESOLUTION|>--- conflicted
+++ resolved
@@ -179,25 +179,6 @@
     p.driver.options['optimizer'] = 'SLSQP'
 
 else:
-<<<<<<< HEAD
-    p.driver.options['optimizer'] = "ParOpt"
-    p.driver.opt_settings['algorithm'] = 'tr'
-    p.driver.opt_settings['output_level'] = 0
-    p.driver.opt_settings['tr_max_size'] = 1e2
-    p.driver.opt_settings['tr_min_size'] = 5.0
-    p.driver.opt_settings['penalty_gamma'] = 1e2
-    p.driver.opt_settings['tr_penalty_gamma_min'] = 100.0
-    p.driver.opt_settings['tr_adaptive_gamma_update'] = False
-    p.driver.opt_settings['tr_max_iterations'] = 500
-    p.driver.opt_settings['norm_type'] = 'infinity'
-    p.driver.opt_settings['abs_res_tol'] = 1e-10
-    p.driver.opt_settings['max_major_iters'] = 1000
-    # p.driver.opt_settings['barrier_strategy'] = 'mehrotra'
-    p.driver.opt_settings['qn_type'] = 'none'
-    p.driver.opt_settings['sequential_linear_method'] = True
-#    p.driver.opt_settings['gradient_verification_frequency'] = 1
-
-=======
     p.driver.options['optimizer'] = 'ParOpt'
 
     if algorithm == 'tr':
@@ -227,7 +208,6 @@
         p.driver.opt_settings['output_level'] = 0
         p.driver.opt_settings['armijo_constant'] = 1e-5
         p.driver.opt_settings['max_major_iters'] = 100
->>>>>>> 96bb6269
 
 # Allow OpenMDAO to automatically determine our sparsity pattern.
 # Doing so can significant speed up the execution of Dymos.
